--- conflicted
+++ resolved
@@ -1,11 +1,7 @@
 [submodule "walk_in_the_park"]
 	path = walk_in_the_park
 	url = git@github.com:dxyang/walk_in_the_park.git
-<<<<<<< HEAD
-	branch = main
-=======
 	branch=main
->>>>>>> 81bb1426
 [submodule "r3m"]
 	path = r3m
 	url = git@github.com:facebookresearch/r3m.git
